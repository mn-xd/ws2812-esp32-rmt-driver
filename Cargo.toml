[package]
name = "ws2812-esp32-rmt-driver"
version = "0.8.0"
license = "MIT"
authors = ["@cat_in_136"]
categories = ["embedded", "hardware-support"]
keywords = ["embedded-graphics", "esp32", "neopixel", "smart-leds", "ws2812"]
description = "WS2812 driver using ESP32 RMT"
homepage = "https://github.com/cat-in-136/ws2812-esp32-rmt-smart-leds"
readme = "README.md"
repository = "https://github.com/cat-in-136/ws2812-esp32-rmt-smart-leds"
edition = "2021"

[features]

[dependencies]
smart-leds-trait = { version = "0.3", optional = true }
embedded-graphics-core = { version = "0.4", optional = true }
thiserror = "1"

[target.'cfg(target_vendor = "espressif")'.dependencies]
<<<<<<< HEAD
esp-idf-sys = { version = "0.34", features = ["binstart"] }
esp-idf-hal = "0.43"
=======
esp-idf-sys = { version = ">=0.33", features = ["binstart"] }
esp-idf-hal = ">=0.43.2"
>>>>>>> 0a178868

[dev-dependencies]
smart-leds = "0.3"
embedded-graphics = "0.8"

[build-dependencies]
embuild = "0.31"

[profile.release]
strip = true
opt-level = "s"

[profile.dev]
debug = true # Symbols are nice and they don't increase the size on Flash
strip = true
opt-level = "z"

[package.metadata.docs.rs]
all-features = true
rustdoc-args = ["--cfg", "docsrs"]<|MERGE_RESOLUTION|>--- conflicted
+++ resolved
@@ -19,13 +19,8 @@
 thiserror = "1"
 
 [target.'cfg(target_vendor = "espressif")'.dependencies]
-<<<<<<< HEAD
-esp-idf-sys = { version = "0.34", features = ["binstart"] }
-esp-idf-hal = "0.43"
-=======
-esp-idf-sys = { version = ">=0.33", features = ["binstart"] }
+esp-idf-sys = { version = "0.35", features = ["binstart"] }
 esp-idf-hal = ">=0.43.2"
->>>>>>> 0a178868
 
 [dev-dependencies]
 smart-leds = "0.3"
